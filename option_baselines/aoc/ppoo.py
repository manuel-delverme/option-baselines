import collections
from typing import Any, Dict, Optional, Type, Union, Tuple, List, Mapping

import gym
import numpy as np
import torch
from stable_baselines3.common.callbacks import BaseCallback
from stable_baselines3.common.on_policy_algorithm import OnPolicyAlgorithm
from stable_baselines3.common.policies import ActorCriticPolicy
from stable_baselines3.common.type_aliases import GymEnv
from stable_baselines3.common import utils as sb3_utils
from stable_baselines3.common.vec_env import VecEnv
from torch.nn import functional as F

import option_baselines.aoc
import option_baselines.aoc.policies
from option_baselines.common import buffers
from option_baselines.common import constants


class PPOO(OnPolicyAlgorithm):
    rollout_buffer: Union[buffers.OptionRolloutBuffer, buffers.DictOptionRolloutBuffer]

    def __init__(
            self,
            meta_policy: Type[ActorCriticPolicy],
            policy: Union[str, Type[ActorCriticPolicy]],
            termination_class: Type["option_baselines.aoc.policies.Termination"],

            env: Union[GymEnv, str],
            num_options: int,
            batch_size: int,
            n_epochs: int,
            clip_range: float,
            initial_ent_coef: float,
            final_ent_coef: float,
            learning_rate: None = None,
            n_steps: int = 5,
            gamma: float = 0.99,
            gae_lambda: float = 1.0,
            meta_ent_coef: float = 0.0,
            term_coef=0.01,
            vf_coef: float = 0.5,
            switching_margin: float = 0.0,
            max_grad_norm: float = 0.5,
            rms_prop_eps: float = 1e-5,
            use_rms_prop: bool = True,
            sde_sample_freq: int = -1,
            normalize_advantage: bool = False,
            offpolicy_learning: bool = True,
            tensorboard_log: Optional[str] = None,

            meta_policy_kwargs: Optional[Dict[str, Any]] = None,
            policy_kwargs: Optional[Dict[str, Any]] = None,
            termination_kwargs: Optional[Dict[str, Any]] = None,

            optimizer_kwargs: Optional[Dict[str, Any]] = None,

            verbose: int = 0,
            seed: Optional[int] = None,
            device: Union[torch.device, str] = "auto",
            _init_setup_model: bool = True,
    ):
        """
        This class wraps meta-policy and option-policies into a single policy-like object.
        """
        if learning_rate is not None:
            raise ValueError("Learning rate is not supported. Use optimizer_kwargs for options and meta-policy.")

        super(PPOO, self).__init__(
            policy,
            env,
            learning_rate=learning_rate,
            n_steps=n_steps,
            gamma=gamma,
            gae_lambda=gae_lambda,
            ent_coef=initial_ent_coef,
            vf_coef=vf_coef,
            use_sde=False,
            max_grad_norm=max_grad_norm,
            sde_sample_freq=sde_sample_freq,
            tensorboard_log=tensorboard_log,
            policy_kwargs=policy_kwargs,
            verbose=verbose,
            device=device,
            seed=seed,
            _init_setup_model=False,
            supported_action_spaces=(
                gym.spaces.Box,
                gym.spaces.Discrete,
                gym.spaces.MultiDiscrete,
                gym.spaces.MultiBinary,
            ),
        )
        self.meta_policy_class = meta_policy
        self.termination_class: Type[option_baselines.aoc.policies.Termination] = termination_class

        self.optimizer_kwargs = optimizer_kwargs
        self.meta_policy_kwargs = meta_policy_kwargs
        self.termination_kwargs = termination_kwargs

        self.batch_size = batch_size
        self.n_epochs = n_epochs
        self.clip_range = clip_range

        self.term_coef = term_coef
        self.meta_ent_coef = meta_ent_coef
        self.switching_margin = switching_margin
        self.normalize_advantage = normalize_advantage
        self.offpolicy_learning = offpolicy_learning
        self.num_options = num_options
        self._last_options = torch.full(size=(env.num_envs,), fill_value=constants.NO_OPTIONS)
        self.lr_schedule = Exception("You are looking for either meta_policy_lr_schedule or option_lr_schedule")

        self.entropy_scheduler = sb3_utils.get_linear_fn(start=initial_ent_coef, end=final_ent_coef, end_fraction=0.5)

        # Update optimizer inside the policy if we want to use RMSProp
        # (original implementation) rather than Adam
        if use_rms_prop and "optimizer_class" not in self.policy_kwargs:
            self.policy_kwargs["optimizer_class"] = torch.optim.RMSprop
            self.policy_kwargs["optimizer_kwargs"] = dict(alpha=0.99, eps=rms_prop_eps, weight_decay=0)

        self.buffer_cls = (
            buffers.DictOptionRolloutBuffer
            if isinstance(self.observation_space, gym.spaces.Dict)
            else buffers.OptionRolloutBuffer
        )

        if _init_setup_model:
            self._setup_model()

    @property
    def _ent_coef(self):
        return self.entropy_scheduler(self._current_progress_remaining)

    def collect_rollouts(
            self,
            env: VecEnv,
            callback: BaseCallback,
            rollout_buffer: buffers.OptionRolloutBuffer,
            n_rollout_steps: int,
    ) -> bool:
        assert self._last_obs is not None, "No previous observation was provided"
        # Switch to eval mode (this affects batch norm / dropout)
        self.policy.set_training_mode(False)

        n_steps = 0
        rollout_buffer.reset()
        callback.on_rollout_start()

        dones = self._last_episode_starts

        while n_steps < n_rollout_steps:
            with torch.no_grad():
                # Convert to pytorch tensor or to TensorDict
                obs_tensor = sb3_utils.obs_as_tensor(self._last_obs, self.device)
                actions, values, log_probs, options, meta_values, option_log_probs, termination_probs = self.policy(
                    obs_tensor, dones)
            actions = actions.cpu().numpy()

            # Rescale and perform action
            clipped_actions = actions
            # Clip the actions to avoid out of bound error
            if isinstance(self.action_space, gym.spaces.Box):
                clipped_actions = np.clip(actions, self.action_space.low, self.action_space.high)

            new_obs, rewards, dones, infos = env.step(clipped_actions)

            self.num_timesteps += env.num_envs

            # Give access to local variables
            callback.update_locals(locals())
            if callback.on_step() is False:
                return False

            self._update_info_buffer(infos)
            n_steps += 1

            if isinstance(self.action_space, gym.spaces.Discrete):
                # Reshape in case of discrete action
                actions = actions.reshape(-1, 1)

            # Handle timeout by bootstraping with value function
            # see GitHub issue #633
            for idx, done in enumerate(dones):
                if (
                        done
                        and infos[idx].get("terminal_observation") is not None
                        and infos[idx].get("TimeLimit.truncated", False)
                ):
                    terminal_obs = self.policy.obs_to_tensor(infos[idx]["terminal_observation"])[0]
                    with torch.no_grad():
                        terminal_value = self.policy.predict_values(terminal_obs)[0]
                    rewards[idx] += self.gamma * terminal_value

            rollout_buffer.add(
                self._last_obs,
                actions,
                rewards,
                self._last_episode_starts,
                values,
                log_probs,
                current_option=options,
                previous_option=self._last_options,
                meta_value=meta_values,
                option_log_prob=option_log_probs,
            )
            del values

            self._last_obs = new_obs
            self._last_options = options.clone()
            self._last_episode_starts = dones

        with torch.no_grad():
            # Compute value for the last time-step
            new_obs = sb3_utils.obs_as_tensor(new_obs, self.device)
            values, meta_value = self.policy.predict_values(new_obs, options)

            # beta(S',O) * V(S')
            termination_value = torch.einsum("b,b->b", termination_probs, meta_value)

            # (1 - beta(S',O)) * Q(S', O)
            continuation_value = torch.einsum("b,b->b", (1 - termination_probs), values)

            value_upon_arrival = termination_value + continuation_value
            value_upon_arrival[dones] = 0

        rollout_buffer.compute_returns_and_advantage(last_values=values, dones=dones,
                                                     last_value_upon_arrival=value_upon_arrival,
                                                     option_termination_probs=termination_probs)

        callback.on_rollout_end()

        return True

    def _update_learning_rate(self, optimizers: List[torch.optim.Optimizer]) -> None:
        return

    def train(self) -> None:
        """
        Update policy using the currently gathered
        rollout buffer (one gradient step over whole data).
        """
        # Switch to train mode (this affects batch norm / dropout)
        self.policy.set_training_mode(True)

        # Update optimizer learning rate
        self._update_learning_rate(self.policy.optimizer)

        entropy_losses = []
        pg_losses, action_value_losses = [], []
        clip_fractions = []
        continue_training = True

        self.n_batches = (self.n_epochs * self.rollout_buffer.actions.size) // self.batch_size

        assert self.n_epochs > 0, "Not enough data to train on"
        # train for n_epochs epochs
        for epoch in range(self.n_batches):
            approx_kl_divs = []
            # Do a complete pass on the rollout buffer
            for rollout_data in self.rollout_buffer.get(self.batch_size):
                actions = rollout_data.actions
                if isinstance(self.action_space, gym.spaces.Discrete):
                    # Convert discrete action from float to long
                    actions = actions.long().flatten()

                previous_options = rollout_data.previous_options
                current_options = rollout_data.current_options

                observations = rollout_data.observations

                (meta_values, meta_log_prob, meta_entropy), (
                    action_values, action_log_prob, entropy,) = self.policy.evaluate_actions(
                    observations, current_options, actions)
                _, termination_probs = self.policy.terminations(observations, previous_options)
                action_values, meta_values = action_values.flatten(), meta_values.flatten()

                # Normalize advantage (not present in the original implementation)
                advantages = rollout_data.advantages
                if self.normalize_advantage:
                    advantages = (advantages - advantages.mean()) / (advantages.std() + 1e-8)

                meta_advantages = rollout_data.option_advantages

                if self.normalize_advantage:
                    meta_advantages = (meta_advantages - meta_advantages.mean()) / (meta_advantages.std() + 1e-8)

                ratio = torch.exp(action_log_prob - rollout_data.old_log_prob)
                # torch.exp(action_log_prob - rollout_data.old_log_prob) * advantages
                policy_loss_1 = advantages * ratio
                policy_loss_2 = advantages * torch.clamp(ratio, 1 - self.clip_range, 1 + self.clip_range)
                policy_loss = -torch.min(policy_loss_1, policy_loss_2).mean()

                # policy_loss = -(advantages * action_log_prob).mean()
                meta_log_prob = torch.clamp(meta_log_prob, -10, 10)

                pg_losses.append(policy_loss.item())
                clip_fraction = torch.mean((torch.abs(ratio - 1) > self.clip_range).float()).item()
                clip_fractions.append(clip_fraction)

                if self.offpolicy_learning:
                    raise NotImplementedError
                else:
                    controllable_meta_advantages = torch.einsum("b,b->b", termination_probs.detach(), meta_advantages)
                    meta_entropy = torch.einsum("b,b->b", termination_probs.detach(), meta_entropy)
                    meta_policy_loss = -(controllable_meta_advantages * meta_log_prob).mean()

                value_loss = F.mse_loss(rollout_data.returns, action_values)
                action_value_losses.append(value_loss.item())

                if self.offpolicy_learning:
                    raise NotImplementedError
                else:
                    value_error = rollout_data.option_returns - meta_values
                    weighted_value_error = torch.einsum("b,b->b", termination_probs.detach(), value_error)
                    meta_value_loss = weighted_value_error.pow(2).mean()

                # Entropy loss favor exploration, approximate entropy when no analytical form
                meta_entropies = -meta_log_prob if meta_entropy is None else meta_entropy
                entropies = -action_log_prob if entropy is None else entropy

                meta_entropy_loss = -torch.mean(meta_entropies * self.meta_ent_coef)
                entropy_loss = -torch.mean(entropies * self._ent_coef)

                # Option loss
                loss = self.loss_fn(locals(), globals())

                # Calculate approximate form of reverse KL Divergence for early stopping
                # see issue #417: https://github.com/DLR-RM/stable-baselines3/issues/417
                # and discussion in PR #419: https://github.com/DLR-RM/stable-baselines3/pull/419
                # and Schulman blog: http://joschu.net/blog/kl-approx.html
                with torch.no_grad():
                    log_ratio = action_log_prob - rollout_data.old_log_prob
                    approx_kl_div = torch.mean((torch.exp(log_ratio) - 1) - log_ratio).cpu().numpy()
                    approx_kl_divs.append(approx_kl_div)

                # Optimization step
                self.policy.optimizer.zero_grad()
                loss.backward()

                # Clip grad norm
                grad_means = {}
                gradz = []
                with torch.no_grad():
                    for k, v in self.policy.named_children():
                        child_grads = [(g.detach().abs().mean(), f"{k}.{kj}") for kj, g in v.named_parameters() if
                                       g.grad is not None]
                        if not child_grads:
                            continue

                        gradz.extend(child_grads)
                        grads = [g.item() for g, _ in child_grads]
                        grad_means[k] = torch.mean(torch.tensor(grads))

                    if any([torch.isnan(v) for v in grad_means.values()]):
                        print("grad_mean is nan")
                        raise ValueError("grad_mean is nan")

                grad_norm = torch.nn.utils.clip_grad_norm_(self.policy.parameters(), self.max_grad_norm)
                assert not list(self.policy.parameters(recurse=False)), "Found parameters not in any child module"

                self.policy.optimizer.step()

        self._n_updates += self.n_epochs
        explained_var = sb3_utils.explained_variance(self.rollout_buffer.values.flatten(),
                                                     self.rollout_buffer.returns.flatten())

        self._n_updates += 1

        self.logger.record("train/policy_gradient_loss", np.mean(pg_losses))
        self.logger.record("train/value_loss", np.mean(action_value_losses))
        self.logger.record("train/approx_kl", np.mean(approx_kl_divs))
        self.logger.record("train/clip_fraction", np.mean(clip_fractions))

        # self.logger.record("train/n_updates", self._n_updates, exclude="tensorboard")
<<<<<<< HEAD
        self.logger.record("entropy/option", entropies.mean().item())
        self.logger.record("entropy/action_prob", torch.exp(action_log_prob).mean().item())
        self.logger.record("entropy/meta", meta_entropies.mean().item())
        self.logger.record("entropy/meta_action_prob", torch.exp(meta_log_prob).mean().item())
=======
        self.logger.record("entropy/entropy_coeff", self._ent_coef, self.num_timesteps)
        self.logger.record("entropy/option", -entropies.mean().item())
        self.logger.record("entropy/meta", -meta_entropies.mean().item())
>>>>>>> a721610d

        self.logger.record("train/grad_norm", grad_norm)
        for k, v in grad_means.items():
            self.logger.record("grad_mean/" + k, v.item())

        self.logger.record("train/policy_loss", policy_loss.item())
        self.logger.record("train/value_loss", value_loss.item())
        self.logger.record("train/advantages", advantages.mean().item())
        self.logger.record("meta_train/policy_loss", meta_policy_loss.item())
        self.logger.record("meta_train/value_loss", meta_value_loss.item())
        self.logger.record("meta_train/advantages", meta_advantages.mean().item())

        if hasattr(self.policy, "log_std"):
            self.logger.record("train/std", torch.exp(self.policy.log_std).mean().item())

    def loss_fn(self, locals_, globals_) -> torch.Tensor:
        loss = 0
        loss += locals_["policy_loss"]
        loss += locals_["meta_policy_loss"]
        loss += self.vf_coef * locals_["value_loss"]
        loss += self.vf_coef * locals_["meta_value_loss"]
        loss += locals_["entropy_loss"]
        loss += locals_["meta_entropy_loss"]
        loss += self.termination_loss(locals_, globals_)
        loss += self.auxiliary_loss(locals_, globals_)
        # TODO: remove termination and auxiliary loss function
        return loss

    def termination_loss(self, locals_, _globals):
        meta_advantages = locals_["meta_advantages"]
        termination_probs = locals_["termination_probs"]

        margin_loss = ((
                               meta_advantages.detach() + self.switching_margin) * termination_probs).mean()  # TODO: the margin should be scaled by the return
        termination_loss = termination_probs.mean()
        self.logger.record("train/margin_loss", margin_loss.item())
        self.logger.record("train/termination_loss", termination_loss.item())
        self.logger.record("train/termination_mean", termination_probs.mean().item())

        loss = termination_loss * self.term_coef + margin_loss
        return loss

    def auxiliary_loss(self, locals_, globals_):
        return 0.0

    def _setup_lr_schedule(self) -> None:
        option_learning_rate = self.policy_kwargs.pop("learning_rate")
        meta_learning_rate = self.meta_policy_kwargs.pop("learning_rate")

        self.option_lr_schedule = sb3_utils.get_schedule_fn(option_learning_rate)
        self.meta_lr_schedule = sb3_utils.get_schedule_fn(meta_learning_rate)

    def _setup_model(self) -> None:
        """
        Setup:
        # - learning rate schedule
        - random seed
        - rollout buffer
        - option-policies
        - meta-policy
        - termination policy
        - proxy policy (to behave like a normal flat policy)
        """
        self._setup_lr_schedule()
        self.set_random_seed(self.seed)

        self.rollout_buffer: buffers.DictOptionRolloutBuffer = self.buffer_cls(
            # TODO(Manuel) actually this should be OptionRolloutBuffer
            self.n_steps,
            self.observation_space,
            self.action_space,
            device=self.device,
            gamma=self.gamma,
            gae_lambda=self.gae_lambda,
            n_envs=self.n_envs,
        )
        policies = torch.nn.ModuleList()  # Policy is a keyword for stable-baselines.
        for _ in range(self.num_options):
            policies.append(
                self.policy_class(
                    self.observation_space, self.action_space, self.option_lr_schedule, **self.policy_kwargs
                ).to(self.device)
            )

        option_space = gym.spaces.Discrete(self.num_options)
        meta_policy = self.meta_policy_class(
            self.observation_space, option_space, self.meta_lr_schedule, **self.meta_policy_kwargs
        ).to(self.device)

        terminations = self.termination_class(
            self.observation_space,
            num_options=self.num_options,
            lr_schedule=self.option_lr_schedule,
            # Termination should follow the meta policy but it goes to infinity too quickly
            **self.termination_kwargs
        ).to(self.device)
        self.policy = OptionNet(policies, meta_policy, terminations, num_agents=self.n_envs)


class OptimizerGroup:
    def __init__(self, optimizers):
        self.optimizers = optimizers

    def zero_grad(self):
        for optimizer in self.optimizers:
            optimizer.zero_grad()

    def step(self):
        for optimizer in self.optimizers:
            optimizer.step()

    def state_dict(self):
        return [optimizer.state_dict() for optimizer in self.optimizers]

    def load_state_dict(self, state_dicts: Mapping[str, Any], strict: bool = True):
        for optimizer, state_dict in zip(self.optimizers, state_dicts):
            try:
                optimizer.load_state_dict(state_dict, strict=strict)
            except TypeError:
                optimizer.load_state_dict(state_dict)

    def reset(self):
        for optimizer in self.optimizers:
            optimizer.__setstate__({'state': collections.defaultdict(dict)})


class OptionNet(torch.nn.Module):
    def __init__(
            self,
            policies: torch.nn.ModuleList,
            meta_policy: torch.nn.Module,
            termination: torch.nn.Module,
            num_agents,
    ):
        super(OptionNet, self).__init__()
        self.policies = policies
        self.meta_policy = meta_policy
        self.terminations = termination

        self.sub_modules = [*self.policies, self.meta_policy, self.terminations]
        self.optimizer = OptimizerGroup([sm.optimizer for sm in self.sub_modules])

        param_groups = []
        tracked_params = set()

        for module in self.sub_modules:
            for group in module.optimizer.param_groups:
                group["name"] = module.__class__.__name__
                for param in group["params"]:
                    if param not in tracked_params:
                        param_groups.append(group)
                        tracked_params.add(param)

        assert not [p for p in self.parameters() if p not in tracked_params and p.requires_grad]

        self.num_options = len(self.policies)
        device = next(self.parameters()).device
        self.executing_option = torch.full((num_agents,), constants.NO_OPTIONS, dtype=torch.long, device=device)

    def set_training_mode(self, training_mode):
        self.policies.train(training_mode)
        self.terminations.train(training_mode)
        self.meta_policy.train(training_mode)

    def forward(self, observation, first_transition):
        meta_actions, meta_values, meta_log_probs = self.meta_policy(observation)
        meta_values = meta_values.squeeze(1)

        termination_probs = self.update_executing_option(first_transition, meta_actions, observation)

        termination_probs[first_transition] = 0.0  # The first option can not terminate before it starts
        actions, values, log_probs = (
            torch.empty_like(meta_actions),
            torch.full_like(meta_values, float("nan")),
            torch.full_like(meta_log_probs, float("nan")),
        )

        for option_idx, option_net in enumerate(self.policies):
            option_mask = self.executing_option == option_idx
            if not option_mask.any():
                continue

            if isinstance(observation, dict):
                option_observation = {k: observation[k][option_mask] for k, v in observation.items()}
            else:
                option_observation = observation[option_mask]

            act, val, log_prob = option_net(option_observation)
            actions[option_mask], values[option_mask], log_probs[option_mask] = act, val.squeeze(1), log_prob

        return actions, values, log_probs, self.executing_option, meta_values, meta_log_probs, termination_probs

    def update_executing_option(self, first_transition, meta_actions, observation):
        option_terminates, termination_probs = self.terminations(observation, self.executing_option)
        requires_new_option = np.logical_or(option_terminates, first_transition)
        self.executing_option[requires_new_option] = meta_actions[requires_new_option]
        return termination_probs

    def predict_values(self, observation, executing_option):
        meta_values = self.meta_policy.predict_values(observation)

        values = torch.full(executing_option.shape, float("nan"), device=executing_option.device)
        for option_idx, policy in enumerate(self.policies):
            option_mask = executing_option == option_idx
            if not option_mask.any():
                continue

            if isinstance(observation, dict):
                option_observation = {k: observation[k][option_mask] for k, v in observation.items()}
            else:
                option_observation = observation[option_mask]

            values[option_mask] = policy.predict_values(option_observation).squeeze(1)
        return values, meta_values.squeeze(1)

    def evaluate_actions(self, observation, options, actions):
        meta_values, meta_log_probs, meta_entropies = self.meta_policy.evaluate_actions(observation, options)

        entropies, values, log_probs = (
            torch.full(actions.shape, float("nan"), device=actions.device),
            torch.full(actions.shape, float("nan"), device=actions.device),
            torch.full(actions.shape, float("nan"), device=actions.device),
        )

        for option_idx, policy in enumerate(self.policies):
            option_mask, masked_option_observation = get_option_mask(observation, options, option_idx)
            if not option_mask.any():
                continue

            distribution = policy.get_distribution(masked_option_observation)

            entropies[option_mask] = distribution.entropy()
            values[option_mask] = policy.predict_values(masked_option_observation).squeeze(1)
            log_probs[option_mask] = distribution.log_prob(actions[option_mask])

        return (meta_values, meta_log_probs, meta_entropies), (values, log_probs, entropies)

    def predict(
            self,
            observation: np.ndarray,
            state: Optional[np.ndarray] = None,
            episode_start: Optional[np.ndarray] = None,
            deterministic: bool = False,
    ) -> Tuple[np.ndarray, Optional[Tuple[np.ndarray, ...]]]:
        """
        Get the policy action from an observation (and optional hidden state).
        Includes sugar-coating to handle different observations (e.g. normalizing images).

        :param observation: the input observation
        :param state: The last hidden states (can be None, used in recurrent policies)
        :param episode_start: The last masks (can be None, used in recurrent policies)
            this correspond to beginning of episodes,
            where the hidden states of the RNN must be reset.
        :param deterministic: Whether or not to return deterministic actions.
        :return: the model's action and the next hidden state
            (used in recurrent policies)
        """
        self.set_training_mode(False)
        meta_actions, _states = self.meta_policy.predict(observation, state, episode_start, deterministic)
        observation = sb3_utils.obs_as_tensor(observation, self.meta_policy.device)
        meta_actions = torch.tensor(meta_actions)

        executing_option = state

        if executing_option is None:
            executing_option = meta_actions.clone()
        else:
            _ = self.update_executing_option(episode_start, meta_actions, observation)

        actions = torch.empty_like(meta_actions)
        for option_idx, option_net in enumerate(self.policies):
            option_mask = executing_option == option_idx
            if not option_mask.any():
                continue

            if isinstance(observation, dict):
                option_observation = {k: observation[k][option_mask] for k, v in observation.items()}
            else:
                option_observation = observation[option_mask]

            act, val, log_prob = option_net(option_observation)
            actions[option_mask] = act

        # Convert to numpy
        actions = actions.cpu().numpy()
        return actions, executing_option


def get_option_mask(observation: torch.Tensor, option: torch.Tensor, option_idx: int) -> (torch.Tensor, torch.Tensor):
    option_mask = option == option_idx
    if isinstance(observation, dict):
        option_observation = {k: observation[k][option_mask] for k, v in observation.items()}
    else:
        option_observation = observation[option_mask]
    return option_mask, option_observation<|MERGE_RESOLUTION|>--- conflicted
+++ resolved
@@ -374,16 +374,9 @@
         self.logger.record("train/clip_fraction", np.mean(clip_fractions))
 
         # self.logger.record("train/n_updates", self._n_updates, exclude="tensorboard")
-<<<<<<< HEAD
-        self.logger.record("entropy/option", entropies.mean().item())
-        self.logger.record("entropy/action_prob", torch.exp(action_log_prob).mean().item())
-        self.logger.record("entropy/meta", meta_entropies.mean().item())
-        self.logger.record("entropy/meta_action_prob", torch.exp(meta_log_prob).mean().item())
-=======
         self.logger.record("entropy/entropy_coeff", self._ent_coef, self.num_timesteps)
         self.logger.record("entropy/option", -entropies.mean().item())
         self.logger.record("entropy/meta", -meta_entropies.mean().item())
->>>>>>> a721610d
 
         self.logger.record("train/grad_norm", grad_norm)
         for k, v in grad_means.items():
